<?php

namespace PhpTwinfield\ApiConnectors;

use PhpTwinfield\Enums\Services;
use PhpTwinfield\Exception;
<<<<<<< HEAD
use PhpTwinfield\Secure\AuthenticatedConnection;
=======
use PhpTwinfield\Secure\Connection;
>>>>>>> e98fdcf6
use PhpTwinfield\Services\FinderService;
use PhpTwinfield\Services\ProcessXmlService;

abstract class BaseApiConnector
{
    /**
<<<<<<< HEAD
     * @var AuthenticatedConnection
     */
    private $connection;

    public function __construct(AuthenticatedConnection $connection)
=======
     * Make sure to only add error messages for failure cases that caused the server not to accept / receive the
     * request. Else the automatic retry will cause the request to be understood by the server twice.
     *
     * @var string[]
     */
    private const RETRY_REQUEST_EXCEPTION_MESSAGES = [
        "SSL: Connection reset by peer",
        "Your logon credentials are not valid anymore. Try to log on again."
    ];

    /**
     * @var int
     */
    private const MAX_RETRIES = 3;

    /**
     * @var Connection
     */
    private $connection;

    /**
     * @var int
     */
    private $numRetries = 0;

    public function __construct(Connection $connection)
>>>>>>> e98fdcf6
    {
        $this->connection = $connection;
    }

    /**
     * @see sendXmlDocument()
     * @throws Exception
     */
    protected function getProcessXmlService(): ProcessXmlService
    {
        return $this->connection->getAuthenticatedClient(Services::PROCESSXML());
    }

    /**
     * Send the Document using the Twinfield XML service.
     *
     * Will automatically reconnect and recover from login / connection errors.
     *
     * @param \DOMDocument $document
     * @return \PhpTwinfield\Response\Response
     * @throws Exception
     */
    public function sendXmlDocument(\DOMDocument $document) {
        try {
            $response = $this->getProcessXmlService()->sendDocument($document);
            $this->numRetries = 0;

            return $response;
        } catch (\SoapFault | \ErrorException $exception) {
            /*
             * Always reset the client. There may have been TCP connection issues, network issues,
             * or logic issues on Twinfield's side, it won't hurt to get a fresh connection.
             */
            $this->connection->resetClient(Services::PROCESSXML());

            /* For a given set of exception messages, always retry the request. */
            foreach (self::RETRY_REQUEST_EXCEPTION_MESSAGES as $message) {
                if (stripos($exception->getMessage(), $message) === false) {
                    continue;
                }
                $this->numRetries++;

                if ($this->numRetries > self::MAX_RETRIES) {
                    break;
                }
                return $this->sendXmlDocument($document);
            }

            $this->numRetries = 0;
            throw new Exception($exception->getMessage(), 0, $exception);
        }
    }

    /**
     * @throws Exception
     */
    protected function getFinderService(): FinderService
    {
        return $this->connection->getAuthenticatedClient(Services::FINDER());
    }
}<|MERGE_RESOLUTION|>--- conflicted
+++ resolved
@@ -4,24 +4,13 @@
 
 use PhpTwinfield\Enums\Services;
 use PhpTwinfield\Exception;
-<<<<<<< HEAD
 use PhpTwinfield\Secure\AuthenticatedConnection;
-=======
-use PhpTwinfield\Secure\Connection;
->>>>>>> e98fdcf6
 use PhpTwinfield\Services\FinderService;
 use PhpTwinfield\Services\ProcessXmlService;
 
 abstract class BaseApiConnector
 {
     /**
-<<<<<<< HEAD
-     * @var AuthenticatedConnection
-     */
-    private $connection;
-
-    public function __construct(AuthenticatedConnection $connection)
-=======
      * Make sure to only add error messages for failure cases that caused the server not to accept / receive the
      * request. Else the automatic retry will cause the request to be understood by the server twice.
      *
@@ -38,7 +27,7 @@
     private const MAX_RETRIES = 3;
 
     /**
-     * @var Connection
+     * @var AuthenticatedConnection
      */
     private $connection;
 
@@ -47,8 +36,7 @@
      */
     private $numRetries = 0;
 
-    public function __construct(Connection $connection)
->>>>>>> e98fdcf6
+    public function __construct(AuthenticatedConnection $connection)
     {
         $this->connection = $connection;
     }
