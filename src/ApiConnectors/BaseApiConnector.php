<?php

namespace PhpTwinfield\ApiConnectors;

use PhpTwinfield\Enums\Services;
use PhpTwinfield\Exception;
use PhpTwinfield\Secure\AuthenticatedConnection;
use PhpTwinfield\Secure\Connection;
use PhpTwinfield\Services\BaseService;
use PhpTwinfield\Services\FinderService;
use PhpTwinfield\Services\ProcessXmlService;

abstract class BaseApiConnector
{
    /**
     * @var Connection
     */
    private $connection;

    public function __construct(Connection $connection)
    {
        $this->connection = $connection;
    }

    /**
     * @see sendXmlDocument()
     * @throws Exception
     */
    protected function getProcessXmlService(): ProcessXmlService
    {
        return $this->connection->getAuthenticatedClient(Services::PROCESSXML());
    }

    /**
     * Send the Document using the Twinfield XML service.
     *
     * Will automatically reconnect and recover from login / connection errors.
     *
     * @param \DOMDocument $document
     * @return \PhpTwinfield\Response\Response
     * @throws Exception
     */
    public function sendXmlDocument(\DOMDocument $document) {
        try {
            return $this->getProcessXmlService()->sendDocument($document);
        } catch (\SoapFault $soapFault) {
            /*
             * Always reset the client. There may have been TCP connection issues, network issues, or logic issues on
             * Twinfield's side, it won't hurt to get a fresh connection.
             */
            $this->connection->resetClient(Services::PROCESSXML());

            if (stripos($soapFault->getMessage(), "Your logon credentials are not valid anymore. Try to log on again.") !== false) {
                /*
                 * Automatically retry and log on again.
                 */
                return $this->sendXmlDocument($document);
            }

            throw new Exception($soapFault->getMessage(), 0, $soapFault);
        }
    }

    /**
<<<<<<< HEAD
     * @param AuthenticatedConnection $connection
     *
     * @throws Exception
     */
    public function __construct(AuthenticatedConnection $connection)
    {
        $this->service = $connection->getAuthenticatedClient($this->getRequiredWebservice());
=======
     * @throws Exception
     */
    protected function getFinderService(): FinderService
    {
        return $this->connection->getAuthenticatedClient(Services::FINDER());
>>>>>>> c31e4647
    }
}<|MERGE_RESOLUTION|>--- conflicted
+++ resolved
@@ -5,19 +5,17 @@
 use PhpTwinfield\Enums\Services;
 use PhpTwinfield\Exception;
 use PhpTwinfield\Secure\AuthenticatedConnection;
-use PhpTwinfield\Secure\Connection;
-use PhpTwinfield\Services\BaseService;
 use PhpTwinfield\Services\FinderService;
 use PhpTwinfield\Services\ProcessXmlService;
 
 abstract class BaseApiConnector
 {
     /**
-     * @var Connection
+     * @var AuthenticatedConnection
      */
     private $connection;
 
-    public function __construct(Connection $connection)
+    public function __construct(AuthenticatedConnection $connection)
     {
         $this->connection = $connection;
     }
@@ -62,20 +60,10 @@
     }
 
     /**
-<<<<<<< HEAD
-     * @param AuthenticatedConnection $connection
-     *
-     * @throws Exception
-     */
-    public function __construct(AuthenticatedConnection $connection)
-    {
-        $this->service = $connection->getAuthenticatedClient($this->getRequiredWebservice());
-=======
      * @throws Exception
      */
     protected function getFinderService(): FinderService
     {
         return $this->connection->getAuthenticatedClient(Services::FINDER());
->>>>>>> c31e4647
     }
 }