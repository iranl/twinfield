<?php

namespace PhpTwinfield;

<<<<<<< HEAD
use PhpTwinfield\Transactions\TransactionFields\AutoBalanceVatField;
use PhpTwinfield\Transactions\TransactionFields\DestinyField;
use PhpTwinfield\Transactions\TransactionFields\FreeTextFields;
use PhpTwinfield\Transactions\TransactionFields\OfficeField;
=======
use Webmozart\Assert\Assert;
>>>>>>> 3dbc4ed9

/**
 * @todo $modificationDate The date/time on which the sales transaction was modified the last time. Read-only attribute.
 * @todo $user The user who created the sales transaction. Read-only attribute.
 * @todo $inputDate The date/time on which the transaction was created. Read-only attribute.
 */
abstract class BaseTransaction extends BaseObject
{
    use DestinyField;
    use AutoBalanceVatField;
    use OfficeField;
    use FreeTextFields;

    /**
     * @var bool|null Should warnings be given or not?
     */
    private $raiseWarning;

    /**
     * @var string|null The transaction type code.
     */
    private $code;

    /**
     * @var int|null The transaction number.
     */
    private $number;

    /**
     * @var string|null Period in 'YYYY/PP' format (e.g. '2013/05'). If this tag is not included or if it is left empty,
     *                  the period is determined by the system based on the provided transaction date.
     */
    private $period;

    /**
     * @var string|null The currency code.
     */
    private $currency;

    /**
     * @var string|null The date in 'YYYYMMDD' format.
     */
    private $date;

    /**
     * @var string|null The sales transaction origin. Read-only attribute.
     */
    private $origin;

    /**
     * @var BaseTransactionLine[]
     */
    private $lines = [];

    /**
     * @return string The class name for transaction lines supported by this transaction. Must be a sub class of
     *                BaseTransactionLine.
     */
    abstract public function getLineClassName(): string;

    /**
     * @return bool|null
     */
    public function getRaiseWarning(): ?bool
    {
        return $this->raiseWarning;
    }

    /**
     * @param bool|null $raiseWarning
     * @return $this
     */
    public function setRaiseWarning(?bool $raiseWarning): BaseTransaction
    {
        $this->raiseWarning = $raiseWarning;

        return $this;
    }

    /**
     * @return string|null
     */
    public function getCode(): ?string
    {
        return $this->code;
    }

    /**
     * @param string|null $code
     * @return $this
     */
    public function setCode(?string $code): BaseTransaction
    {
        $this->code = $code;

        return $this;
    }

    /**
     * @return int|null
     */
    public function getNumber(): ?int
    {
        return $this->number;
    }

    /**
     * @param int|null $number
     * @return $this
     */
    public function setNumber(?int $number): BaseTransaction
    {
        $this->number = $number;

        return $this;
    }

    /**
     * @return string|null
     */
    public function getPeriod(): ?string
    {
        return $this->period;
    }

    /**
     * @param string|null $period
     * @return $this
     */
    public function setPeriod(?string $period): BaseTransaction
    {
        $this->period = $period;

        return $this;
    }

    /**
     * @return string|null
     */
    public function getCurrency(): ?string
    {
        return $this->currency;
    }

    /**
     * @param string|null $currency
     * @return $this
     */
    public function setCurrency(?string $currency): BaseTransaction
    {
        $this->currency = $currency;

        return $this;
    }

    /**
     * @return string|null
     */
    public function getDate(): ?string
    {
        return $this->date;
    }

    /**
     * @param string|null $date
     * @return $this
     */
    public function setDate(?string $date): BaseTransaction
    {
        $this->date = $date;

        return $this;
    }

    /**
     * @return string|null
     */
    public function getOrigin(): ?string
    {
        return $this->origin;
    }

    /**
     * @param string|null $origin
     * @return $this
     */
    public function setOrigin(?string $origin): BaseTransaction
    {
        $this->origin = $origin;

        return $this;
    }

    /**
<<<<<<< HEAD
     * @return array
=======
     * @return string|null
     */
    public function getFreetext1(): ?string
    {
        return $this->freetext1;
    }

    /**
     * @param string|null $freetext1
     * @return $this
     */
    public function setFreetext1(?string $freetext1): BaseTransaction
    {
        $this->freetext1 = $freetext1;

        return $this;
    }

    /**
     * @return string|null
     */
    public function getFreetext2(): ?string
    {
        return $this->freetext2;
    }

    /**
     * @param string|null $freetext2
     * @return $this
     */
    public function setFreetext2(?string $freetext2): BaseTransaction
    {
        $this->freetext2 = $freetext2;

        return $this;
    }

    /**
     * @return string|null
     */
    public function getFreetext3(): ?string
    {
        return $this->freetext3;
    }

    /**
     * @param string|null $freetext3
     * @return $this
     */
    public function setFreetext3(?string $freetext3): BaseTransaction
    {
        $this->freetext3 = $freetext3;

        return $this;
    }

    /**
     * @return BaseTransactionLine[]
>>>>>>> 3dbc4ed9
     */
    public function getLines(): array
    {
        /*
         * When creating the XML that is send to Twinfield, the total lines should always be put first.
         * Twinfield returns an error when the total line is not the first line.
         */
        uasort($this->lines, function(BaseTransactionLine $a, BaseTransactionLine $b): int {
            if ($a->getType() === BaseTransactionLine::TYPE_TOTAL) {
                return -1;
            }

            if ($b->getType() === BaseTransactionLine::TYPE_TOTAL) {
                return 1;
            }

            return $a->getId() <=> $b->getId();
        });

        return $this->lines;
    }

    /**
     * @param BaseTransactionLine $line
     * @return $this
     * @throws Exception
     */
    public function addLine(BaseTransactionLine $line): BaseTransaction
    {
        if (!is_a($line, $this->getLineClassName())) {
            throw Exception::invalidLineClassForTransaction($line, $this);
        }

        Assert::notNull($line->getId());

        $this->lines[$line->getId()] = $line;

        return $this;
    }

    /**
     * @param string $lineId
     * @throws Exception
     */
    public function removeLine(string $lineId): void
    {
        if (!array_key_exists($lineId, $this->lines)) {
            throw Exception::transactionLineDoesNotExist($lineId);
        }

        unset($this->lines[$lineId]);
    }
}<|MERGE_RESOLUTION|>--- conflicted
+++ resolved
@@ -2,14 +2,12 @@
 
 namespace PhpTwinfield;
 
-<<<<<<< HEAD
+use PhpTwinfield\Enums\LineType;
 use PhpTwinfield\Transactions\TransactionFields\AutoBalanceVatField;
 use PhpTwinfield\Transactions\TransactionFields\DestinyField;
 use PhpTwinfield\Transactions\TransactionFields\FreeTextFields;
 use PhpTwinfield\Transactions\TransactionFields\OfficeField;
-=======
 use Webmozart\Assert\Assert;
->>>>>>> 3dbc4ed9
 
 /**
  * @todo $modificationDate The date/time on which the sales transaction was modified the last time. Read-only attribute.
@@ -204,68 +202,7 @@
     }
 
     /**
-<<<<<<< HEAD
-     * @return array
-=======
-     * @return string|null
-     */
-    public function getFreetext1(): ?string
-    {
-        return $this->freetext1;
-    }
-
-    /**
-     * @param string|null $freetext1
-     * @return $this
-     */
-    public function setFreetext1(?string $freetext1): BaseTransaction
-    {
-        $this->freetext1 = $freetext1;
-
-        return $this;
-    }
-
-    /**
-     * @return string|null
-     */
-    public function getFreetext2(): ?string
-    {
-        return $this->freetext2;
-    }
-
-    /**
-     * @param string|null $freetext2
-     * @return $this
-     */
-    public function setFreetext2(?string $freetext2): BaseTransaction
-    {
-        $this->freetext2 = $freetext2;
-
-        return $this;
-    }
-
-    /**
-     * @return string|null
-     */
-    public function getFreetext3(): ?string
-    {
-        return $this->freetext3;
-    }
-
-    /**
-     * @param string|null $freetext3
-     * @return $this
-     */
-    public function setFreetext3(?string $freetext3): BaseTransaction
-    {
-        $this->freetext3 = $freetext3;
-
-        return $this;
-    }
-
-    /**
      * @return BaseTransactionLine[]
->>>>>>> 3dbc4ed9
      */
     public function getLines(): array
     {
@@ -274,11 +211,11 @@
          * Twinfield returns an error when the total line is not the first line.
          */
         uasort($this->lines, function(BaseTransactionLine $a, BaseTransactionLine $b): int {
-            if ($a->getType() === BaseTransactionLine::TYPE_TOTAL) {
+            if ($a->getType() == LineType::TOTAL()) {
                 return -1;
             }
 
-            if ($b->getType() === BaseTransactionLine::TYPE_TOTAL) {
+            if ($b->getType() == LineType::TOTAL()) {
                 return 1;
             }
 
