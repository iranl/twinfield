<?php

namespace PhpTwinfield;

use PhpTwinfield\Fields\IDField;
use PhpTwinfield\Fields\Rate\BeginDateField;
use PhpTwinfield\Fields\Rate\EndDateField;
use PhpTwinfield\Fields\Rate\ExternalRateField;
use PhpTwinfield\Fields\Rate\InternalRateField;
use PhpTwinfield\Fields\StatusField;

/**
 * @see https://c3.twinfield.com/webservices/documentation/#/ApiReference/Masters/Rates
 * @todo Add documentation and typehints to all properties.
 */
class RateRateChange extends BaseObject
{
    use BeginDateField;
    use EndDateField;
    use ExternalRateField;
    use IDField;
    use InternalRateField;
    use StatusField;
<<<<<<< HEAD
=======

    public function __construct()
    {
        $this->ID = (int)(date('Ymd'). sprintf("%03d", mt_rand(1, 999)));
    }
>>>>>>> 26f597e6
}
<|MERGE_RESOLUTION|>--- conflicted
+++ resolved
@@ -21,12 +21,4 @@
     use IDField;
     use InternalRateField;
     use StatusField;
-<<<<<<< HEAD
-=======
-
-    public function __construct()
-    {
-        $this->ID = (int)(date('Ymd'). sprintf("%03d", mt_rand(1, 999)));
-    }
->>>>>>> 26f597e6
-}
+}