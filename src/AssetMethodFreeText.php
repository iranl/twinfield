--- conflicted
+++ resolved
@@ -15,12 +15,4 @@
     use ElementValueField;
     use FreeTextTypeField;
     use IDField;
-<<<<<<< HEAD
-=======
-
-    public function __construct()
-    {
-        $this->ID = (int)(date('Ymd'). sprintf("%03d", mt_rand(1, 999)));
-    }
->>>>>>> 26f597e6
-}
+}