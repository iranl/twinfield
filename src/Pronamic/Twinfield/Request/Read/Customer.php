<?php
namespace Pronamic\Twinfield\Request\Read;

<<<<<<< HEAD
class Customer extends Read {

	public function __construct() {
		parent::__construct();

		$this->add( 'type', 'dimensions' );
		$this->add( 'dimtype', 'DEB' );
	}

	public function setOffice($office) {
		$this->add('office', $office);
		return $this;
	}

	public function setCode($code) {
		$this->add('code', $code);
		return $this;
	}
=======
/**
 * Used to request a specific custom from a certain
 * office and code.
 * 
 * @package Pronamic\Twinfield
 * @subpackage Request\Read
 * @author Leon Rowland <leon@rowland.nl>
 * @copyright (c) 2013, Pronamic
 * @version 0.0.1
 */
class Customer extends Read
{
    /**
     * Sets the <type> to dimensions for the request and
     * sets the dimtype, office and code if they are present.
     * 
     * @access public
     */
    public function __construct($office = null, $code = null, $dimType = 'DEB')
    {
        parent::__construct();

        $this->add('type', 'dimensions');
        
        if(null !== $office)
            $this->setOffice($office);
        
        if(null !== $code)
            $this->setCode($code);
        
        $this->setDimType($dimType);
    }

    /**
     * Sets the office code for this customer request.
     * 
     * @access public
     * @param int $office
     * @return \Pronamic\Twinfield\Request\Read\Customer
     */
    public function setOffice($office)
    {
        $this->add('office', $office);
        return $this;
    }

    /**
     * Sets the code for this customer request.
     * 
     * @access public
     * @param string $code
     * @return \Pronamic\Twinfield\Request\Read\Customer
     */
    public function setCode($code)
    {
        $this->add('code', $code);
        return $this;
    }
    
    /**
     * Sets the dimtype for the request.
     * 
     * @access public
     * @param string $dimType
     * @return \Pronamic\Twinfield\Request\Read\Customer
     */
    public function setDimType($dimType)
    {
        $this->add('dimtype', $dimType);
        return $this;
    }
>>>>>>> 8b08dbf0
}<|MERGE_RESOLUTION|>--- conflicted
+++ resolved
@@ -1,26 +1,6 @@
 <?php
 namespace Pronamic\Twinfield\Request\Read;
 
-<<<<<<< HEAD
-class Customer extends Read {
-
-	public function __construct() {
-		parent::__construct();
-
-		$this->add( 'type', 'dimensions' );
-		$this->add( 'dimtype', 'DEB' );
-	}
-
-	public function setOffice($office) {
-		$this->add('office', $office);
-		return $this;
-	}
-
-	public function setCode($code) {
-		$this->add('code', $code);
-		return $this;
-	}
-=======
 /**
  * Used to request a specific custom from a certain
  * office and code.
@@ -92,5 +72,4 @@
         $this->add('dimtype', $dimType);
         return $this;
     }
->>>>>>> 8b08dbf0
 }