--- conflicted
+++ resolved
@@ -315,32 +315,26 @@
         return $this;
     }
 
-<<<<<<< HEAD
-    public function deleteAddress($index)
+    public function removeAddress($index)
+    {
+        unset($this->adressess[$index]);
+        return $this;
+    }
+
+    public function getBanks()
+    {
+        return $this->banks;
+    }
+
+    public function addBank(CustomerBank $bank)
+    {
+        $this->banks[] = $bank;
+        return $this;
+    }
+
+    public function removeBank($index)
     {
         unset($this->banks[$index]);
-=======
-    public function removeAddress($index)
-    {
-        unset($this->adressess[$index]);
->>>>>>> dacd10d8
-        return $this;
-    }
-
-    public function getBanks()
-    {
-        return $this->banks;
-    }
-
-    public function addBank(CustomerBank $bank)
-    {
-        $this->banks[] = $bank;
-        return $this;
-    }
-
-    public function deleteBank($index)
-    {
-        unset($this->banks[$index]);
         return $this;
     }
 
@@ -354,10 +348,4 @@
         $this->groups = $groups;
         return $this;
     }
-
-    public function removeBank($index)
-    {
-        unset($this->banks[$index]);
-        return $this;
-    }
 }