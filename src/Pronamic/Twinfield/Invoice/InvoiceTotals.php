--- conflicted
+++ resolved
@@ -1,16 +1,6 @@
 <?php
 namespace Pronamic\Twinfield\Invoice;
 
-<<<<<<< HEAD
-class InvoiceTotals {
-
-	private $valueExcl;
-	private $valueInc;
-
-	public function getValueExcl() {
-		return $this->valueExcl;
-	}
-=======
 class InvoiceTotals
 {
     private $valueExcl;
@@ -20,7 +10,6 @@
     {
         return $this->valueExcl;
     }
->>>>>>> 8b08dbf0
 
     public function setValueExcl($valueExcl)
     {
