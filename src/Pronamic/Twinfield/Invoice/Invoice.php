<?php
namespace Pronamic\Twinfield\Invoice;

use \Pronamic\Twinfield\Customer\Customer;
use \Pronamic\Twinfield\Invoice\InvoiceTotals;

/**
 * Invoice Class
 *
 * Is an object for mapping data from a response ( or making
 * a request ).
 *
 * It is normally passed into the Element class to convert it
 * into the XML format.
 *
 * @since 0.0.1
 *
 * @package Pronamic\Twinfield
 * @subpackage Invoice
 * @author Leon Rowland <leon@rowland.nl>
 * @copyright (c) 2013, Leon Rowland
 * @version 0.0.1
 */
<<<<<<< HEAD
class Invoice {

	/**
	 * A customer for this invoice
	 *
	 * @access private
	 * @var \Pronamic\Customer\Customer
	 */
	private $customer;

	/**
	 * The type of invoice this
	 * object is
	 *
	 * @access private
	 * @var string
	 */
	private $invoiceType;

	private $office;

	private $invoiceNumber;
	private $status;
	private $currency;
	private $period;
	private $invoiceDate;
	private $dueDate;
	private $performanceDate;
	private $paymentMethod;
	private $bank;
	private $invoiceAddressNumber;
	private $deliverAddressNumber;
	private $headerText;
	private $footerText;

	private $totals;

	/**
	 * Holds the invoice lines for this
	 * invoice.
	 *
	 * @see \Pronamic\Twinfield\Invoice\InvoiceLine()
	 *
	 * @access private
	 * @var array of InvoiceLine
	 */
	private $lines = array();

	/**
	 * Adds a line to this invoice.
	 *
	 * @since 0.0.1
	 *
	 * @access public
	 * @param \Pronamic\Twinfield\Invoice\InvoiceLine $order
	 * @return \Pronamic\Twinfield\Invoice\Invoice
	 */
	public function addLine(InvoiceLine $line) {
		$this->lines[$line->getID()] = $line;
		return $this;
	}

	/**
	 * Removes a line from this invoice
	 *
	 * @since 0.0.1
	 *
	 * @access public
	 * @param string $uid The unique key for this order
	 * @return boolean If the line was removed
	 */
	public function removeLine( $uid ) {
		if ( array_key_exists( $uid, $this->lines ) ) {
			unset( $this->lines[$uid] );
			return true;
		} else {
			return false;
		}
	}

	/**
	 * Returns all lines currently assigned
	 * to this invoice
	 *
	 * @since 0.0.1
	 *
	 * @access public
	 * @return array of InvoiceLine
	 */
	public function getLines() {
		return $this->lines;
	}

	/**
	 * Gets the current assigned customer
	 * for this invoice
	 *
	 * @since 0.0.1
	 *
	 * @access public
	 * @return \Pronamic\Twinfield\Customer\Customer
	 */
	public function getCustomer() {
		return $this->customer;
	}

	/**
	 * Sets the customer for this invoice
	 *
	 * @since 0.0.1
	 *
	 * @access public
	 * @param \Pronamic\Twinfield\Customer\Customer $customer
	 * @return \Pronamic\Twinfield\Invoice\Invoice
	 */
	public function setCustomer( \Pronamic\Twinfield\Customer\Customer $customer ) {
		$this->customer = $customer;
		return $this;
	}

	public function setTotals( \Pronamic\Twinfield\Invoice\InvoiceTotals $totals ) {
		$this->totals = $totals;
		return $this;
	}

	public function getTotals() {
		return $this->totals;
	}

	/**
	 * Returns the set invoice type
	 *
	 * @since 0.0.1
	 *
	 * @access public
	 * @return string
	 */
	public function getInvoiceType() {
		return $this->invoiceType;
	}

	/**
	 * Sets the type for this invoice
	 *
	 * @since 0.0.1
	 *
	 * @access public
	 * @param string $invoiceType
	 * @return \Pronamic\Twinfield\Invoice\Invoice
	 */
	public function setInvoiceType( $invoiceType ) {
		$this->invoiceType = $invoiceType;
		return $this;
	}

	public function getOffice() {
		return $this->office;
	}

	public function setOffice( $office ) {
		$this->office = $office;
		return $this;
	}

	public function getInvoiceNumber() {
		return $this->invoiceNumber;
	}

	public function setInvoiceNumber( $invoiceNumber ) {
		$this->invoiceNumber = $invoiceNumber;
		return $this;
	}

	public function getStatus() {
		return $this->status;
	}

	public function setStatus( $status ) {
		$this->status = $status;
		return $this;
	}

	public function getCurrency() {
		return $this->currency;
	}

	public function setCurrency( $currency ) {
		$this->currency = $currency;
		return $this;
	}

	public function getPeriod() {
		return $this->period;
	}

	public function setPeriod( $period ) {
		$this->period = $period;
		return $this;
	}

	public function getInvoiceDate() {
		return $this->invoiceDate;
	}

	public function setInvoiceDate( $invoiceDate ) {
		$this->invoiceDate = $invoiceDate;
		return $this;
	}

	public function getDueDate() {
		return $this->dueDate;
	}

	public function setDueDate( $dueDate ) {
		$this->dueDate = $dueDate;
		return $this;
	}

	public function getPerformanceDate() {
		return $this->performanceDate;
	}

	public function setPerformanceDate( $performanceDate ) {
		$this->performanceDate = $performanceDate;
		return $this;
	}

	public function getPaymentMethod() {
		return $this->paymentMethod;
	}

	public function setPaymentMethod( $paymentMethod ) {
		$this->paymentMethod = $paymentMethod;
		return $this;
	}

	public function getBank() {
		return $this->bank;
	}

	public function setBank( $bank ) {
		$this->bank = $bank;
		return $this;
	}

	public function getInvoiceAddressNumber() {
		return $this->invoiceAddressNumber;
	}

	public function setInvoiceAddressNumber( $invoiceAddressNumber ) {
		$this->invoiceAddressNumber = $invoiceAddressNumber;
		return $this;
	}

	public function getDeliverAddressNumber() {
		return $this->deliverAddressNumber;
	}

	public function setDeliverAddressNumber( $delivererAddressNumber ) {
		$this->deliverAddressNumber = $delivererAddressNumber;
		return $this;
	}

	public function getHeaderText() {
		return $this->headerText;
	}

	public function setHeaderText( $headerText ) {
		$this->headerText = $headerText;
		return $this;
	}

	public function getFooterText() {
		return $this->footerText;
	}

	public function setFooterText( $footerText ) {
		$this->footerText = $footerText;
		return $this;
	}
=======
class Invoice
{
    private $customer;
    private $invoiceType;
    private $office;
    private $invoiceNumber;
    private $status;
    private $currency;
    private $period;
    private $invoiceDate;
    private $dueDate;
    private $performanceDate;
    private $paymentMethod;
    private $bank;
    private $invoiceAddressNumber;
    private $deliverAddressNumber;
    private $headerText;
    private $footerText;
    private $totals;
    private $lines = array();

    public function addLine(InvoiceLine $line)
    {
        $this->lines[$line->getID()] = $line;
        return $this;
    }

    public function removeLine($uid)
    {
        if(array_key_exists($uid, $this->lines)) {
            unset($this->lines[$uid]);
            return true;
        } else {
            return false;
        }
    }

    public function getLines()
    {
        return $this->lines;
    }

    public function getCustomer()
    {
        return $this->customer;
    }

    public function setCustomer(Customer $customer)
    {
        $this->customer = $customer;
        return $this;
    }

    public function setTotals(InvoiceTotals $totals)
    {
        $this->totals = $totals;
        return $this;
    }

    public function getTotals()
    {
        return $this->totals;
    }

    public function getInvoiceType()
    {
        return $this->invoiceType;
    }

    public function setInvoiceType($invoiceType)
    {
        $this->invoiceType = $invoiceType;
        return $this;
    }

    public function getOffice()
    {
        return $this->office;
    }

    public function setOffice($office)
    {
        $this->office = $office;
        return $this;
    }

    public function getInvoiceNumber()
    {
        return $this->invoiceNumber;
    }

    public function setInvoiceNumber($invoiceNumber)
    {
        $this->invoiceNumber = $invoiceNumber;
        return $this;
    }

    public function getStatus()
    {
        return $this->status;
    }

    public function setStatus($status)
    {
        $this->status = $status;
        return $this;
    }

    public function getCurrency()
    {
        return $this->currency;
    }

    public function setCurrency($currency)
    {
        $this->currency = $currency;
        return $this;
    }

    public function getPeriod()
    {
        return $this->period;
    }

    public function setPeriod($period)
    {
        $this->period = $period;
        return $this;
    }

    public function getInvoiceDate()
    {
        return $this->invoiceDate;
    }

    public function setInvoiceDate($invoiceDate)
    {
        $this->invoiceDate = $invoiceDate;
        return $this;
    }

    public function getDueDate()
    {
        return $this->dueDate;
    }

    public function setDueDate($dueDate)
    {
        $this->dueDate = $dueDate;
        return $this;
    }

    public function getPerformanceDate()
    {
        return $this->performanceDate;
    }

    public function setPerformanceDate($performanceDate)
    {
        $this->performanceDate = $performanceDate;
        return $this;
    }

    public function getPaymentMethod()
    {
        return $this->paymentMethod;
    }

    public function setPaymentMethod($paymentMethod)
    {
        $this->paymentMethod = $paymentMethod;
        return $this;
    }

    public function getBank()
    {
        return $this->bank;
    }

    public function setBank($bank)
    {
        $this->bank = $bank;
        return $this;
    }

    public function getInvoiceAddressNumber()
    {
        return $this->invoiceAddressNumber;
    }

    public function setInvoiceAddressNumber($invoiceAddressNumber)
    {
        $this->invoiceAddressNumber = $invoiceAddressNumber;
        return $this;
    }

    public function getDeliverAddressNumber()
    {
        return $this->deliverAddressNumber;
    }

    public function setDeliverAddressNumber($delivererAddressNumber)
    {
        $this->deliverAddressNumber = $delivererAddressNumber;
        return $this;
    }

    public function getHeaderText()
    {
        return $this->headerText;
    }

    public function setHeaderText($headerText)
    {
        $this->headerText = $headerText;
        return $this;
    }

    public function getFooterText()
    {
        return $this->footerText;
    }

    public function setFooterText($footerText)
    {
        $this->footerText = $footerText;
        return $this;
    }
>>>>>>> 8b08dbf0
}<|MERGE_RESOLUTION|>--- conflicted
+++ resolved
@@ -21,288 +21,6 @@
  * @copyright (c) 2013, Leon Rowland
  * @version 0.0.1
  */
-<<<<<<< HEAD
-class Invoice {
-
-	/**
-	 * A customer for this invoice
-	 *
-	 * @access private
-	 * @var \Pronamic\Customer\Customer
-	 */
-	private $customer;
-
-	/**
-	 * The type of invoice this
-	 * object is
-	 *
-	 * @access private
-	 * @var string
-	 */
-	private $invoiceType;
-
-	private $office;
-
-	private $invoiceNumber;
-	private $status;
-	private $currency;
-	private $period;
-	private $invoiceDate;
-	private $dueDate;
-	private $performanceDate;
-	private $paymentMethod;
-	private $bank;
-	private $invoiceAddressNumber;
-	private $deliverAddressNumber;
-	private $headerText;
-	private $footerText;
-
-	private $totals;
-
-	/**
-	 * Holds the invoice lines for this
-	 * invoice.
-	 *
-	 * @see \Pronamic\Twinfield\Invoice\InvoiceLine()
-	 *
-	 * @access private
-	 * @var array of InvoiceLine
-	 */
-	private $lines = array();
-
-	/**
-	 * Adds a line to this invoice.
-	 *
-	 * @since 0.0.1
-	 *
-	 * @access public
-	 * @param \Pronamic\Twinfield\Invoice\InvoiceLine $order
-	 * @return \Pronamic\Twinfield\Invoice\Invoice
-	 */
-	public function addLine(InvoiceLine $line) {
-		$this->lines[$line->getID()] = $line;
-		return $this;
-	}
-
-	/**
-	 * Removes a line from this invoice
-	 *
-	 * @since 0.0.1
-	 *
-	 * @access public
-	 * @param string $uid The unique key for this order
-	 * @return boolean If the line was removed
-	 */
-	public function removeLine( $uid ) {
-		if ( array_key_exists( $uid, $this->lines ) ) {
-			unset( $this->lines[$uid] );
-			return true;
-		} else {
-			return false;
-		}
-	}
-
-	/**
-	 * Returns all lines currently assigned
-	 * to this invoice
-	 *
-	 * @since 0.0.1
-	 *
-	 * @access public
-	 * @return array of InvoiceLine
-	 */
-	public function getLines() {
-		return $this->lines;
-	}
-
-	/**
-	 * Gets the current assigned customer
-	 * for this invoice
-	 *
-	 * @since 0.0.1
-	 *
-	 * @access public
-	 * @return \Pronamic\Twinfield\Customer\Customer
-	 */
-	public function getCustomer() {
-		return $this->customer;
-	}
-
-	/**
-	 * Sets the customer for this invoice
-	 *
-	 * @since 0.0.1
-	 *
-	 * @access public
-	 * @param \Pronamic\Twinfield\Customer\Customer $customer
-	 * @return \Pronamic\Twinfield\Invoice\Invoice
-	 */
-	public function setCustomer( \Pronamic\Twinfield\Customer\Customer $customer ) {
-		$this->customer = $customer;
-		return $this;
-	}
-
-	public function setTotals( \Pronamic\Twinfield\Invoice\InvoiceTotals $totals ) {
-		$this->totals = $totals;
-		return $this;
-	}
-
-	public function getTotals() {
-		return $this->totals;
-	}
-
-	/**
-	 * Returns the set invoice type
-	 *
-	 * @since 0.0.1
-	 *
-	 * @access public
-	 * @return string
-	 */
-	public function getInvoiceType() {
-		return $this->invoiceType;
-	}
-
-	/**
-	 * Sets the type for this invoice
-	 *
-	 * @since 0.0.1
-	 *
-	 * @access public
-	 * @param string $invoiceType
-	 * @return \Pronamic\Twinfield\Invoice\Invoice
-	 */
-	public function setInvoiceType( $invoiceType ) {
-		$this->invoiceType = $invoiceType;
-		return $this;
-	}
-
-	public function getOffice() {
-		return $this->office;
-	}
-
-	public function setOffice( $office ) {
-		$this->office = $office;
-		return $this;
-	}
-
-	public function getInvoiceNumber() {
-		return $this->invoiceNumber;
-	}
-
-	public function setInvoiceNumber( $invoiceNumber ) {
-		$this->invoiceNumber = $invoiceNumber;
-		return $this;
-	}
-
-	public function getStatus() {
-		return $this->status;
-	}
-
-	public function setStatus( $status ) {
-		$this->status = $status;
-		return $this;
-	}
-
-	public function getCurrency() {
-		return $this->currency;
-	}
-
-	public function setCurrency( $currency ) {
-		$this->currency = $currency;
-		return $this;
-	}
-
-	public function getPeriod() {
-		return $this->period;
-	}
-
-	public function setPeriod( $period ) {
-		$this->period = $period;
-		return $this;
-	}
-
-	public function getInvoiceDate() {
-		return $this->invoiceDate;
-	}
-
-	public function setInvoiceDate( $invoiceDate ) {
-		$this->invoiceDate = $invoiceDate;
-		return $this;
-	}
-
-	public function getDueDate() {
-		return $this->dueDate;
-	}
-
-	public function setDueDate( $dueDate ) {
-		$this->dueDate = $dueDate;
-		return $this;
-	}
-
-	public function getPerformanceDate() {
-		return $this->performanceDate;
-	}
-
-	public function setPerformanceDate( $performanceDate ) {
-		$this->performanceDate = $performanceDate;
-		return $this;
-	}
-
-	public function getPaymentMethod() {
-		return $this->paymentMethod;
-	}
-
-	public function setPaymentMethod( $paymentMethod ) {
-		$this->paymentMethod = $paymentMethod;
-		return $this;
-	}
-
-	public function getBank() {
-		return $this->bank;
-	}
-
-	public function setBank( $bank ) {
-		$this->bank = $bank;
-		return $this;
-	}
-
-	public function getInvoiceAddressNumber() {
-		return $this->invoiceAddressNumber;
-	}
-
-	public function setInvoiceAddressNumber( $invoiceAddressNumber ) {
-		$this->invoiceAddressNumber = $invoiceAddressNumber;
-		return $this;
-	}
-
-	public function getDeliverAddressNumber() {
-		return $this->deliverAddressNumber;
-	}
-
-	public function setDeliverAddressNumber( $delivererAddressNumber ) {
-		$this->deliverAddressNumber = $delivererAddressNumber;
-		return $this;
-	}
-
-	public function getHeaderText() {
-		return $this->headerText;
-	}
-
-	public function setHeaderText( $headerText ) {
-		$this->headerText = $headerText;
-		return $this;
-	}
-
-	public function getFooterText() {
-		return $this->footerText;
-	}
-
-	public function setFooterText( $footerText ) {
-		$this->footerText = $footerText;
-		return $this;
-	}
-=======
 class Invoice
 {
     private $customer;
@@ -531,5 +249,4 @@
         $this->footerText = $footerText;
         return $this;
     }
->>>>>>> 8b08dbf0
 }