--- conflicted
+++ resolved
@@ -7,106 +7,6 @@
 use \Pronamic\Twinfield\Response\Response;
 use \Pronamic\Twinfield\Customer\Customer;
 
-<<<<<<< HEAD
-class InvoiceMapper {
-	public static function map( Response $response ) {
-		$responseDOM = $response->getResponseDocument();
-
-		$invoiceTags = array(
-			'office'				 => 'setOffice',
-			'invoicetype'			 => 'setInvoiceType',
-			'invoicenumber'			 => 'setInvoiceNumber',
-			'status'				 => 'setStatus',
-			'currency'				 => 'setCurrency',
-			'period'				 => 'setPeriod',
-			'invoicedate'			 => 'setInvoiceDate',
-			'duedate'				 => 'setDueDate',
-			'performancedate'		 => 'setPerformanceDate',
-			'paymentmethod'			 => 'setPaymentMethod',
-			'bank'					 => 'setBank',
-			'invoiceaddressnumber'	 => 'setInvoiceAddressNumber',
-			'deliveraddressnumber'	 => 'setDeliverAddressNumber',
-			'headertext'			 => 'setHeaderText',
-			'footertext'			 => 'setFooterText'
-		);
-
-		$customerTags = array(
-			'customer' => 'setID'
-		);
-
-		$totalsTags = array(
-			'valueexcl'	 => 'setValueExcl',
-			'valueinc'	 => 'setValueInc'
-		);
-
-		// Generate new Invoice
-		$invoice = new Invoice();
-
-		// Loop through all invoice tags
-		foreach($invoiceTags as $tag => $method) {
-			$_tag = $responseDOM->getElementsByTagName($tag)->item(0);
-
-			if(isset($_tag) && isset($_tag->textContent))
-				$invoice->$method($_tag->textContent);
-		}
-
-		// Make a custom, and loop through custom tags
-		$customer = new Customer();
-		foreach($customerTags as $tag => $method) {
-			$_tag = $responseDOM->getElementsByTagName($tag)->item(0);
-
-			if(isset($_tag) && isset($_tag->textContent))
-				$customer->$method($_tag->textContent);
-		}
-
-		// Make an InvoiceTotals and loop through custom tags
-		$invoiceTotals = new InvoiceTotals();
-		foreach($totalsTags as $tag => $method) {
-			$_tag = $responseDOM->getElementsByTagName($tag)->item(0);
-
-			if(isset($_tag) && isset($_tag->textContent))
-				$invoiceTotals->$method($_tag->textContent);
-		}
-
-		// Set the custom classes to the invoice
-		$invoice->setCustomer( $customer );
-		$invoice->setTotals($invoiceTotals);
-
-		$lineTags = array(
-			'article' => 'setArticle',
-			'subarticle' => 'setSubArticle',
-			'quantity' => 'setQuantity',
-			'units' => 'setUnits',
-			'allowdiscountorpremium' => 'setAllowDiscountOrPremium',
-			'description' => 'setDescription',
-			'valueexcl' => 'setValueExcl',
-			'vatvalue' => 'setVatValue',
-			'valueinc' => 'setValueInc',
-			'unitspriceexcl' => 'setUnitsPriceExcl',
-			'unitspriceinc' => 'setUnitsPriceInc',
-			'freetext1' => 'setFreeText1',
-			'freetext2' => 'setFreeText2',
-			'freetext3' => 'setFreeText3',
-			'performancedate' => 'setPerformanceDate'
-		);
-
-		foreach ( $responseDOM->getElementsByTagName( 'line' ) as $lineDOM ) {
-			$temp_line = new InvoiceLine();
-
-			foreach($lineTags as $tag => $method) {
-				$_tag = $lineDOM->getElementsByTagName($tag)->item(0);
-
-				if(isset($_tag) && isset($_tag->textContent))
-					$temp_line->$method($_tag->textContent);
-			}
-
-			$invoice->addLine( $temp_line );
-			unset( $temp_line );
-		}
-
-		return $invoice;
-	}
-=======
 class InvoiceMapper
 {
     public static function map(Response $response)
@@ -207,5 +107,4 @@
 
         return $invoice;
     }
->>>>>>> 8b08dbf0
 }