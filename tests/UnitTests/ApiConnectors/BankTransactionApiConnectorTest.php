--- conflicted
+++ resolved
@@ -22,15 +22,14 @@
     protected $apiConnector;
 
     /**
-<<<<<<< HEAD
      * @var ProcessXmlService|\PHPUnit_Framework_MockObject_MockObject
      */
     protected $processXmlService;
-=======
+
+    /**
      * @var Office
      */
     protected $office;
->>>>>>> ba531819
 
     protected function setUp()
     {
@@ -41,7 +40,6 @@
             ->disableOriginalConstructor()
             ->getMock();
 
-<<<<<<< HEAD
         /** @var Connection|\PHPUnit_Framework_MockObject_MockObject $connection */
         $connection = $this->createMock(Connection::class);
         $connection
@@ -50,9 +48,7 @@
             ->willReturn($this->processXmlService);
 
         $this->apiConnector = new BankTransactionApiConnector($connection);
-=======
         $this->office = Office::fromCode("XXX101");
->>>>>>> ba531819
     }
 
     private function createBankTransaction(): BankTransaction
