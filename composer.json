{
  "name": "php-twinfield/twinfield",
  "type": "library",
  "description": "Library for using the Twinfield Soap Service.",
  "keywords": [
    "twinfield"
  ],
  "homepage": "https://github.com/php-twinfield/twinfield",
  "license": "GPL-3.0-or-later",
  "authors": [
    {
      "name": "Alex Jeensma",
      "email": "alex@vontis.nl"
    }
  ],
  "config": {
    "sort-packages": true
  },
  "conflict": {
    "pronamic/twinfield": "*"
  },
  "replace": {
    "pronamic/twinfield": "*"
  },
  "require": {
    "php": ">=7.1",
    "ext-dom": "*",
    "ext-soap": "*",
    "league/oauth2-client": "^2.3",
    "moneyphp/money": "^3.0",
    "myclabs/php-enum": "^1.5",
    "webmozart/assert": "^1.2"
<<<<<<< HEAD
  },
  "suggest": {
    "league/oauth2-client": "If you want to use OAuth to login"
=======
>>>>>>> c31e4647
  },
  "autoload": {
    "psr-4": {
      "PhpTwinfield\\": "src/"
    }
  },
  "autoload-dev": {
    "classmap": [
      "tests/"
    ]
  },
  "require-dev": {
    "league/oauth2-client": "^2.2",
    "phpunit/phpunit": "^6.5"
  }
}<|MERGE_RESOLUTION|>--- conflicted
+++ resolved
@@ -9,8 +9,12 @@
   "license": "GPL-3.0-or-later",
   "authors": [
     {
-      "name": "Alex Jeensma",
-      "email": "alex@vontis.nl"
+      "name": "Remco Tolsma",
+      "email": "remcotolsma@pronamic.nl"
+    },
+    {
+      "name": "Leon Rowland",
+      "email": "leon@pronamic.nl"
     }
   ],
   "config": {
@@ -26,16 +30,12 @@
     "php": ">=7.1",
     "ext-dom": "*",
     "ext-soap": "*",
-    "league/oauth2-client": "^2.3",
     "moneyphp/money": "^3.0",
     "myclabs/php-enum": "^1.5",
     "webmozart/assert": "^1.2"
-<<<<<<< HEAD
   },
   "suggest": {
     "league/oauth2-client": "If you want to use OAuth to login"
-=======
->>>>>>> c31e4647
   },
   "autoload": {
     "psr-4": {
